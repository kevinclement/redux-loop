--- conflicted
+++ resolved
@@ -1,11 +1,8 @@
 import {
   loop,
-<<<<<<< HEAD
   liftState,
-=======
   getModel,
   getEffect,
->>>>>>> 838db848
 } from './loop';
 
 import {
@@ -38,10 +35,7 @@
   Effects,
   install,
   loop,
-<<<<<<< HEAD
   liftState,
-=======
   getModel,
   getEffect,
->>>>>>> 838db848
 };